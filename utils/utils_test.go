package utils

import (
	"fmt"
	"testing"
)


<<<<<<< HEAD
func TestRepositoryHostAndSlug(t *testing.T) {
	testCases := map[string][]string{
		"nbedos/cistern": {
			// SSH git URL
			"git@github.com:nbedos/cistern.git",
			"git@github.com:nbedos/cistern",
			// HTTPS git URL
			"https://github.com/nbedos/cistern.git",
			// Host shouldn't matter
			"git@gitlab.com:nbedos/cistern.git",
			// Web URLs should work too
			"https://gitlab.com/nbedos/cistern",
			// URL scheme shouldn't matter
			"http://gitlab.com/nbedos/cistern",
			"gitlab.com/nbedos/cistern",
			// Trailing slash
			"gitlab.com/nbedos/cistern/",
		},
		"namespace/nbedos/cistern": {
			"https://gitlab.com/namespace/nbedos/cistern",
		},
		"long/namespace/nbedos/cistern": {
			"git@gitlab.com:long/namespace/nbedos/cistern.git",
			"https://gitlab.com/long/namespace/nbedos/cistern",
			"git@gitlab.com:long/namespace/nbedos/cistern.git",
		},
=======
func TestRepositorySlugFromURL(t *testing.T) {
	urls := []string{
		// SSH git url
		"git@github.com:nbedos/cistern.git",
		"git@github.com:nbedos/cistern",
		// HTTPS git url
		"https://github.com/nbedos/cistern.git",
		// Host shouldn't matter
		"git@gitlab.com:nbedos/cistern.git",
		// Web URLs should work too
		"https://gitlab.com/nbedos/cistern",
		// Extraneous path components should be ignored
		"https://gitlab.com/nbedos/cistern/tree/master/cache",
		// url scheme shouldn't matter
		"http://gitlab.com/nbedos/cistern",
		"gitlab.com/nbedos/cistern",
>>>>>>> 7e4080bc
	}

<<<<<<< HEAD
	for expectedSlug, urls := range testCases {
		for _, u := range urls {
			t.Run(fmt.Sprintf("URL: %v", u), func(t *testing.T) {
				_, slug, err := RepositoryHostAndSlug(u)
				if err != nil {
					t.Fatal(err)
				}
				if slug != expectedSlug {
					t.Fatalf("expected %q but got %q", expectedSlug, slug)
				}
			})
		}
=======
	for _, u := range urls {
		t.Run(fmt.Sprintf("url: %v", u), func(t *testing.T) {
			_, owner, repo, err := RepoHostOwnerAndName(u)
			if err != nil {
				t.Fatal(err)
			}
			if owner != expectedOwner || repo != expectedRepo {
				t.Fatalf("expected %s/%s but got %s/%s", expectedOwner, expectedRepo, owner, repo)
			}
		})
>>>>>>> 7e4080bc
	}

	badURLs := []string{
		// Missing 1 path component
		"git@github.com:nbedos.git",
		// Invalid url (colon)
		"https://github.com:nbedos/cistern.git",
	}

<<<<<<< HEAD
	for _, u := range badURLs {
		t.Run(fmt.Sprintf("URL: %v", u), func(t *testing.T) {
			if _, _, err := RepositoryHostAndSlug(u); err == nil {
				t.Fatalf("expected error but got nil for URL %q", u)
=======
	for _, u := range urls {
		t.Run(fmt.Sprintf("url: %v", u), func(t *testing.T) {
			if _, _, _, err := RepoHostOwnerAndName(u); err == nil {
				t.Fatalf("expected error but got nil for url %q", u)
>>>>>>> 7e4080bc
			}
		})
	}
}

func TestStartAndRelease(t *testing.T) {
	if err := StartAndRelease("go", []string{"--version"}); err != nil {
		t.Fatal(err)
	}
}<|MERGE_RESOLUTION|>--- conflicted
+++ resolved
@@ -6,7 +6,6 @@
 )
 
 
-<<<<<<< HEAD
 func TestRepositoryHostAndSlug(t *testing.T) {
 	testCases := map[string][]string{
 		"nbedos/cistern": {
@@ -33,27 +32,8 @@
 			"https://gitlab.com/long/namespace/nbedos/cistern",
 			"git@gitlab.com:long/namespace/nbedos/cistern.git",
 		},
-=======
-func TestRepositorySlugFromURL(t *testing.T) {
-	urls := []string{
-		// SSH git url
-		"git@github.com:nbedos/cistern.git",
-		"git@github.com:nbedos/cistern",
-		// HTTPS git url
-		"https://github.com/nbedos/cistern.git",
-		// Host shouldn't matter
-		"git@gitlab.com:nbedos/cistern.git",
-		// Web URLs should work too
-		"https://gitlab.com/nbedos/cistern",
-		// Extraneous path components should be ignored
-		"https://gitlab.com/nbedos/cistern/tree/master/cache",
-		// url scheme shouldn't matter
-		"http://gitlab.com/nbedos/cistern",
-		"gitlab.com/nbedos/cistern",
->>>>>>> 7e4080bc
 	}
 
-<<<<<<< HEAD
 	for expectedSlug, urls := range testCases {
 		for _, u := range urls {
 			t.Run(fmt.Sprintf("URL: %v", u), func(t *testing.T) {
@@ -66,18 +46,6 @@
 				}
 			})
 		}
-=======
-	for _, u := range urls {
-		t.Run(fmt.Sprintf("url: %v", u), func(t *testing.T) {
-			_, owner, repo, err := RepoHostOwnerAndName(u)
-			if err != nil {
-				t.Fatal(err)
-			}
-			if owner != expectedOwner || repo != expectedRepo {
-				t.Fatalf("expected %s/%s but got %s/%s", expectedOwner, expectedRepo, owner, repo)
-			}
-		})
->>>>>>> 7e4080bc
 	}
 
 	badURLs := []string{
@@ -87,17 +55,10 @@
 		"https://github.com:nbedos/cistern.git",
 	}
 
-<<<<<<< HEAD
 	for _, u := range badURLs {
 		t.Run(fmt.Sprintf("URL: %v", u), func(t *testing.T) {
 			if _, _, err := RepositoryHostAndSlug(u); err == nil {
 				t.Fatalf("expected error but got nil for URL %q", u)
-=======
-	for _, u := range urls {
-		t.Run(fmt.Sprintf("url: %v", u), func(t *testing.T) {
-			if _, _, _, err := RepoHostOwnerAndName(u); err == nil {
-				t.Fatalf("expected error but got nil for url %q", u)
->>>>>>> 7e4080bc
 			}
 		})
 	}
